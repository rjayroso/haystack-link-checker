"""
HAYSTACK
Author: Royce Ayroso-Ong
Licence: MIT Licence
Description: Haystack checks through a file for broken links
"""

from multiprocessing.dummy import Pool  # support for parallelization
from multiprocessing import cpu_count  # get cpu thread count
import argparse  # parsing command line arguments
import sys  # command line arguments
import re  # regex for urls
import requests  # url validating
from termcolor import colored  # colored terminal text


flag = '--all'  # to be used for flag options


def find_urls(filename):
    """Finds URLs within the file provided in the paramter.

    Args:
        filename (file): a file that can be read.

    Returns:
        list: a list containing unique URLs.
    """
    regex = (
        "(?:(?:https?|ftp)://)[-A-Za-z0-9+&@#/%?=~_()|!:,.;]*[-A-Za-z0-9+&@#/%=~_()|]"
    )
    urls = re.findall(
        regex, filename
    )  # uses regex to search for http(s) links in the file
    urls = list(dict.fromkeys(urls))  # removes duplicate links
    return urls


def ignore_urls(searchurls, ignoreurls):
    """Removes URLs that are common to both lists,
       given a list of URLs and another list of URLs to ignore.

    Args:
        searchurls (list): initial list of URLs to remove from.
        ignoreurls (list): a list of URLs to remove from searchurls.

    Returns:
        list: a list containing URLs that were not found in ignoreurls.
    """
    # finds the common elements between the two lists and gets rid of them
    finalurls = list(set(searchurls) ^ set(ignoreurls))
    return finalurls


def check_url(url):
    """Sends a request to the URL in the parameter and prints the status code.

    Args:
        url (string): a string containing the URL to be checked.
    """
    try:  # get status code
        request = requests.head(url, timeout=3)
        status = request.status_code

    except KeyboardInterrupt:  # must include to be able to stop the program while it is running
        sys.exit()

    except Exception:
        if flag == "--all":
            print_colored("Unknown link: {}".format(url), "yellow")

    else:
        if status in range(200, 299) and flag in ("--good", "--all"):
            print_colored("Valid link ({}): {} ".format(status, url), "green")

        elif status in range(400, 599) and flag in ("--bad", "--all"):
            print_colored("Bad link ({}): {} ".format(status, url), "red")

        elif flag == "--all":
            print_colored("Unknown link: {} ".format(url), "yellow")

        return status


def print_colored(message, color):
    """Prints colored the specified text in the chosen color.

    Args:
        message (string): a string containing the message to be printed in color.
        color (string): a string containing the color to print the message in.
    """
    # using term color to print string in specified color
    print(colored(message, color))


def parse_json(url, data):
    # parse an array of json objects
    searchurls = []
    for item in data:
        linktocheck = url + '/' + item["id"]
        searchurls.append(linktocheck)

    return searchurls


def initialize_parser():
<<<<<<< HEAD
    # initialize argparse arguments and return the main parser
    parser = argparse.ArgumentParser(prog="Haystack",
                                     description='These are common Haystack commands used in various situations:')
    parser.add_argument('-v', '--version', action='version', help='display installed version',
                        version='%(prog)s version 3.0')
    parser.add_argument('-f', '--file', help='search through a file for broken links', dest='searchfile')
    parser.add_argument('-u', '--url', help='search through a web link for broken links', dest='url')
    parser.add_argument('-i', '--ignore', help='file that contains urls to ignore', dest='ignorefile')
=======
    """Initializes the command line arguments.

    Returns:
        argparse.ArgumentParser: a argparse parser containing the initialized arguments.
    """
    # initialize argparse arguments and return the main parser
    init_parser = argparse.ArgumentParser(
        prog="Haystack",
        description="These are common Haystack commands used in various situations:",
    )
    init_parser.add_argument(
        "-v",
        "--version",
        action="version",
        help="display installed version",
        version="%(prog)s version 3.0",
    )
    init_parser.add_argument(
        "-f", "--file", help="search through a file for broken links", dest="searchfile"
    )

    init_parser.add_argument(
        "-i", "--ignore", help="file that contains urls to ignore", dest="ignorefile"
    )
>>>>>>> 982ccdee

    # optional flags for file processing, default is --all, only one flag can be present at a time
    flag_group = init_parser.add_mutually_exclusive_group()
    flag_group.add_argument(
        "--all",
        help="displays all links",
        action="store_const",
        const="--all",
        default="--all",
        dest="flag",
    )
    flag_group.add_argument(
        "--good",
        help="displays good links",
        action="store_const",
        const="--good",
        dest="flag",
    )
    flag_group.add_argument(
        "--bad",
        help="displays bad links",
        action="store_const",
        const="--bad",
        dest="flag",
    )

    return init_parser


<<<<<<< HEAD
def main(searchfile, ignorefile, url):
    try:  # read from file
        if url:
            # todo
            print("DEBUG: == STARTING ==")
            r = requests.get(url, timeout=3)
            data = r.json()
            print(data)
            searchurls = parse_json(url, data)

        elif searchfile:
            with open(searchfile, 'r') as search:
                searchurls = find_urls(search.read())

            # if user is using the ignore options
            if ignorefile:
                with open(ignorefile, 'r') as ignore:
                    ignoreurls = find_urls(ignore.read())
                    searchurls = ignore_urls(searchurls, ignoreurls)
=======
def main(searchfile, ignorefile):
    """The main method of haystack.py, contains the main flow of the program.

    Args:
        searchfile (file): a file containing all the URLs to validate.
        ignorefile (file): a file containing all the URLs to ignore.
    """
    try:  # read from file

        with open(searchfile, "r") as search:
            searchurls = find_urls(search.read())

        # if user is using the ignore options
        if ignorefile:
            with open(ignorefile, "r") as ignore:
                ignoreurls = find_urls(ignore.read())
                searchurls = ignore_urls(searchurls, ignoreurls)
>>>>>>> 982ccdee

    except OSError as err:  # error opening file
        print("Error opening file: {0}".format(err))
        return 1

    else:  # success opening file
        print("Haystack is processing the file")

        pool = Pool(cpu_count())  # Using 5 Thread pool
        pool.map(
            check_url, searchurls
        )  # Returns an iterator that applies function to every item of iterable
        pool.close()
        pool.join()

        # Using '+' operator to connect with each sentence to print
        print("Haystack has finished processing the file")
        return 0


if __name__ == "__main__":
    parser = initialize_parser()
    args = parser.parse_args()

    if args.searchfile or args.url:
        flag = args.flag
        main(args.searchfile, args.ignorefile, args.url)
    else:
        parser.print_help(sys.stderr)

    sys.exit(0)<|MERGE_RESOLUTION|>--- conflicted
+++ resolved
@@ -104,16 +104,6 @@
 
 
 def initialize_parser():
-<<<<<<< HEAD
-    # initialize argparse arguments and return the main parser
-    parser = argparse.ArgumentParser(prog="Haystack",
-                                     description='These are common Haystack commands used in various situations:')
-    parser.add_argument('-v', '--version', action='version', help='display installed version',
-                        version='%(prog)s version 3.0')
-    parser.add_argument('-f', '--file', help='search through a file for broken links', dest='searchfile')
-    parser.add_argument('-u', '--url', help='search through a web link for broken links', dest='url')
-    parser.add_argument('-i', '--ignore', help='file that contains urls to ignore', dest='ignorefile')
-=======
     """Initializes the command line arguments.
 
     Returns:
@@ -134,11 +124,12 @@
     init_parser.add_argument(
         "-f", "--file", help="search through a file for broken links", dest="searchfile"
     )
-
+    parser.add_argument(
+        '-u', '--url', help='search through a web link for broken links', dest='url'
+    )
     init_parser.add_argument(
         "-i", "--ignore", help="file that contains urls to ignore", dest="ignorefile"
     )
->>>>>>> 982ccdee
 
     # optional flags for file processing, default is --all, only one flag can be present at a time
     flag_group = init_parser.add_mutually_exclusive_group()
@@ -168,12 +159,15 @@
     return init_parser
 
 
-<<<<<<< HEAD
 def main(searchfile, ignorefile, url):
+    """The main method of haystack.py, contains the main flow of the program.
+
+    Args:
+        searchfile (file): a file containing all the URLs to validate.
+        ignorefile (file): a file containing all the URLs to ignore.
+    """
     try:  # read from file
         if url:
-            # todo
-            print("DEBUG: == STARTING ==")
             r = requests.get(url, timeout=3)
             data = r.json()
             print(data)
@@ -188,25 +182,6 @@
                 with open(ignorefile, 'r') as ignore:
                     ignoreurls = find_urls(ignore.read())
                     searchurls = ignore_urls(searchurls, ignoreurls)
-=======
-def main(searchfile, ignorefile):
-    """The main method of haystack.py, contains the main flow of the program.
-
-    Args:
-        searchfile (file): a file containing all the URLs to validate.
-        ignorefile (file): a file containing all the URLs to ignore.
-    """
-    try:  # read from file
-
-        with open(searchfile, "r") as search:
-            searchurls = find_urls(search.read())
-
-        # if user is using the ignore options
-        if ignorefile:
-            with open(ignorefile, "r") as ignore:
-                ignoreurls = find_urls(ignore.read())
-                searchurls = ignore_urls(searchurls, ignoreurls)
->>>>>>> 982ccdee
 
     except OSError as err:  # error opening file
         print("Error opening file: {0}".format(err))
