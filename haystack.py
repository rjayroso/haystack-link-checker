# ---- HAYSTACK ----
# Author: Royce Ayroso-Ong
# Version: 0.3
# Licence: MIT Licence
# Description: Haystack checks through a file for broken links


# TODO: add vertical white space, finish flag parsing functionality


import argparse                         # parsing command line arguments 
import sys                              # command line arguments
import requests                         # url validating
import codecs                           # file handling
import re                               # regex for urls
from termcolor import colored           # colored terminal text
from multiprocessing.dummy import Pool  # support for parallelization
from multiprocessing import cpu_count   # get cpu thread count


# count variables to record the amount of valid/bad/unknown links
valid_urls_count = 0
bad_urls_count = 0
unknown_urls_count = 0

# -f FILE, --file FILE additional flag, default is '--all'
flag = '--all'


def find_urls(filename):
    regex = "(?:(?:https?|ftp)://)[-A-Za-z0-9+&@#/%?=~_()|!:,.;]*[-A-Za-z0-9+&@#/%=~_()|]"
    urls = re.findall(regex, filename)  # uses regex to search for http(s) links in the file
    urls = list(dict.fromkeys(urls))  # removes duplicate links
    return urls


def check_url(url):
    global valid_urls_count
    global bad_urls_count
    global unknown_urls_count
    try:  # get status code
        request = requests.head(url, timeout=3)
        status = request.status_code
    except KeyboardInterrupt:  # must include to be able to stop the program while it is running
        sys.exit()
    except:
        if flag == "--all":
            print(colored("Unknown link: {}".format(url), 'yellow'))
            unknown_urls_count += 1
    else:
        if status in range(200, 299) and (flag == "--good" or flag == "--all"):
            print(colored("Valid link ({}): {} ".format(status, url), 'green'))
            valid_urls_count += 1
        elif status in range(400, 599) and (flag == "--bad" or flag == "--all"):
            print(colored("Bad link ({}): {} ".format(status, url), 'red'))
            bad_urls_count += 1
        elif flag == "--all":
            print(colored("Unknown link: {} ".format(url), 'yellow'))
            unknown_urls_count += 1


def main(file):
    try:  # read from file
        file = codecs.open(file, 'r', 'utf-8')
    except OSError as err:  # error opening file
        print("Error opening file: {0}".format(err))
    else:  # success opening file
        print("Haystack is processing the file")
        urls = find_urls(file.read())
        pool = Pool(cpu_count())     # Using 5 Thread pool
        pool.map(check_url, urls)    # Returns an iterator that applies function to every item of iterable
        pool.close()
        pool.join()
        # Using '+' operator to connect with each sentence to print
        print("Haystack has finished processing the file\n" +
              colored("# of VALID links: {} | ".format(valid_urls_count), 'green') +
              colored("# of UNKNOWN links: {} | ".format(unknown_urls_count), 'yellow') +
              colored("# of BAD links: {}".format(bad_urls_count), 'red'))


if __name__ == '__main__':
    parser = argparse.ArgumentParser(prog="Haystack",
                                     description='These are common Haystack commands used in various situations:')
    parser.add_argument('-v', '--version', action='version', help='display installed version',
                        version='%(prog)s version 3.0')
    parser.add_argument('-f', '--file', help='search through a file for broken links',  dest='file')
    # optional flags for file processing, default is --all, only one flag can be present at a time
    flag_group = parser.add_mutually_exclusive_group()
    flag_group.add_argument('--all', help='displays all links', action='store_const', const='--all', default='--all',
                            dest='flag')
    flag_group.add_argument('--good', help='displays good links', action='store_const', const='--good', dest='flag')
    flag_group.add_argument('--bad', help='displays bad links', action='store_const', const='--bad', dest='flag')
    args = parser.parse_args()
    if args.file:
        flag = args.flag
        main(args.file)
<<<<<<< HEAD
=======
        if bad_urls_count > 0 or unknown_urls_count > 0:
            sys.exit(1)
        else:
            sys.exit(0)
>>>>>>> a15b8189
    else:
        parser.print_help(sys.stderr)
        sys.exit(1)<|MERGE_RESOLUTION|>--- conflicted
+++ resolved
@@ -94,13 +94,10 @@
     if args.file:
         flag = args.flag
         main(args.file)
-<<<<<<< HEAD
-=======
         if bad_urls_count > 0 or unknown_urls_count > 0:
             sys.exit(1)
         else:
             sys.exit(0)
->>>>>>> a15b8189
     else:
         parser.print_help(sys.stderr)
-        sys.exit(1)+        sys.exit(0)